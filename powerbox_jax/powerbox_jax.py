"""
A module defining two classes (in Jax !) which can create arbitrary-dimensional fields with given power spectra. One such function
produces *Gaussian* fields, and the other *LogNormal* fields.
In principle, these may be extended to other 1-point density distributions by subclassing :class:`PowerBox` and
over-writing the same methods as are over-written in :class:`LogNormalPowerBox`.
"""
import jax
import jax.numpy as np
<<<<<<< HEAD
import numpyro 
import numpyro.distributions as dist
from . import dft
from .tools import _magnitude_grid
=======
from powerbox_jax import dft
from powerbox_jax.tools import _magnitude_grid
>>>>>>> 5f2fe6ce


def _make_hermitian(mag, pha):
    r"""
    Take random arrays and convert them to a complex hermitian array.
    Note that this assumes that mag is distributed normally.
    Parameters
    ----------
    mag : array
        Normally-distributed magnitudes of the complex vector.
    pha : array
        Uniformly distributed phases of the complex vector
    Returns
    -------
    kspace : array
        A complex hermitian array with normally distributed amplitudes.
    """
    revidx = (slice(None, None, -1),) * len(mag.shape)
    mag = (mag + mag[revidx]) / np.sqrt(2)
    pha = (pha - pha[revidx]) / 2 + np.pi
    return mag * (np.cos(pha) + 1j * np.sin(pha))


class PowerBox(object):
    r"""
    Calculate real- and fourier-space Gaussian fields generated with a given power spectrum.
    Parameters
    ----------
    N : int
        Number of grid-points on a side for the resulting box (equivalently, number of wavenumbers to use).
    pk : callable
        A callable of a single (vector) variable `k`, which is the isotropic power spectrum. The relationship of the
        `k` of which this is a function to the real-space co-ordinates, `x`, is determined by the parameters ``a,b``.
    dim : int, default 2
        Number of dimensions of resulting box.
    boxlength : float, default 1.0
        Length of the final signal on a side. This may have arbitrary units, so long as `pk` is a function of a
        variable which has the inverse units.
    ensure_physical : bool, optional
        Interpreting the power spectrum as a spectrum of density fluctuations, the minimum physical value of the
        real-space field, :meth:`delta_x`, is -1. With ``ensure_physical`` set to ``True``, :meth:`delta_x` is
        clipped to return values >-1. If this is happening a lot, consider using :class:`LogNormalPowerBox`.
    a,b : float, optional
        These define the Fourier convention used. See :mod:`powerbox.dft` for details. The defaults define the standard
        usage in *cosmology* (for example, as defined in Cosmological Physics, Peacock, 1999, pg. 496.). Standard
        numerical usage (eg. numpy) is (a,b) = (0,2pi).
    vol_normalised_power : bool, optional
        Whether the input power spectrum, ``pk``, is volume-weighted. Default True because of standard cosmological
        usage.
    Notes
    -----
    A number of conventions need to be listed.
    The conventions of using `x` for "real-space" and `k` for "fourier space" arise from cosmology, but this does
    not affect anything -- `x` could just as well stand for "time domain" and `k` for "frequency domain".
    The important convention is the relationship between `x` and `k`, or in other words, whether `k` is interpreted
    as an angular frequency or ordinary frequency. By default, because of cosmological conventions, `k` is an
    angular frequency, so that the fourier transform integrand is delta_k*exp(-ikx). The conventions can be changed
    arbitrarily by setting the ``a,b`` parameters (see :mod:`powerbox.dft` for details).
    The primary quantity of interest is :meth:`delta_x`, which is a zero-mean Gaussian field with a power spectrum
    equivalent to that which was input. Being zero-mean enables its direct interpretation as an overdensity
    field, and this interpretation is enforced in the :meth:`make_discrete_sample` method.
    .. note:: None of the n-dimensional arrays that are created within the class are stored, due to the inefficiency
              in memory consumption that this would imply. Thus, each large array is created and *returned* by their
              respective method, to be stored/discarded by the user.
    Examples
    --------
    To create a 3-dimensional box of gaussian over-densities, gridded into 100 bins, with cosmological conventions,
    and a power-law power spectrum, simply use
    >>> pb = PowerBox(100,lambda k : 0.1*k**-3., dim=3, boxlength=100.0)
    >>> overdensities = pb.delta_x()
    >>> grid = pb.x
    >>> radii = pb.r
    To create a 2D turbulence structure, with arbitrary units, once can use
    >>> import matplotlib.pyplot as plt
    >>> pb = PowerBox(1000, lambda k : k**-7./5.)
    >>> plt.imshow(pb.delta_x())
    """

    def __init__(self, N, pk, dim=2, boxlength=1.0, supplied_freqs=None, ensure_physical=False, a=1., b=1.,
                 vol_normalised_power=True):

        self.N = N
        self.dim = dim
        self.boxlength = boxlength
        self.L = boxlength
        self.fourier_a = a
        self.fourier_b = b
        self.vol_normalised_power = vol_normalised_power
        self.V = self.boxlength ** self.dim

        if self.vol_normalised_power:
            self.pk = lambda k: pk(k) / self.V
        else:
            self.pk = pk

        self.ensure_physical = ensure_physical
        self.Ntot = self.N ** self.dim

        if N % 2 == 0:
            self._even = True
        else:
            self._even = False

        self.n = N + 1 if self._even else N

        # Get the grid-size for the final real-space box.
        self.dx = float(boxlength) / N

        # shape of powerbox
        self.shape = (N,)*self.dim

        if supplied_freqs is None:
          self.freqs,self.axes,self.left_edge = self.get_freqs()

        else:
          self.freqs,self.axes,self.left_edge = supplied_freqs


    def k(self):
        "The entire grid of wavenumber magitudes"
        return _magnitude_grid(self.kvec, self.dim)


    def get_freqs(self):
        "set frequencies for jittable fft calculation"

        axes = list(range(len(self.shape)))
        _N = np.array([self.shape[axis] for axis in axes])

        # Get the box volume if given the real-space box volume
        _L = np.array([self.L] * len(axes))
        dx = _L / _N
        Lk = 2 * np.pi / (dx * self.fourier_b)

        Lk = np.array(Lk)
        left_edge = dft._set_left_edge(None, axes, Lk)

        V = np.product(Lk)
        dk = np.array(Lk) / np.array(_N)

        _myfreq = lambda n,d: dft.fftfreq(n, d=d, b=self.fourier_b)
        freq = jax.tree_multimap(_myfreq, list(self.shape), list(dk))
        return freq, axes, left_edge

    @property
    def kvec(self):
        "The vector of wavenumbers along a side"
        return dft.fftfreq(self.N, d=self.dx, b=self.fourier_b)

    @property
    def r(self):
        "The radial position of every point in the grid"
        return _magnitude_grid(self.x, self.dim)

    @property
    def x(self):
        "The co-ordinates of the grid along a side"
        return np.arange(-self.boxlength / 2, self.boxlength / 2, self.dx)[:self.N]

    def gauss_hermitian(self):
        "A random array which has Gaussian magnitudes and Hermitian symmetry"
        shape = (self.n,) * self.dim
        mag = numpyro.sample('gauss_hermitian_mag', dist.Independent(dist.Normal(np.zeros(shape), 
                                                                                np.ones(shape)) ,
                                                                     self.dim))
        pha = numpyro.sample('gauss_hermitian_pha', dist.Independent(dist.Uniform(np.zeros(shape), 
                                                                 2 * np.pi * np.ones(shape)),
                                                                     self.dim))

        dk = _make_hermitian(mag, pha)

        if self._even:
            cutidx = (slice(None, -1),) * self.dim
            dk = dk[cutidx]

        return dk

    def power_array(self):
        "The Power Spectrum (volume normalised) at `self.k`"
        k = self.k()
        mask = (self.n // 2,)*self.dim #np.where(k == 0)

        # replace monopole mode with one for stability
        k = k.at[mask].set(np.array(1.))
        k = self.pk(k)

        # replace monopole mode with zero
        k = k.at[mask].set(np.array(0.))
        return k

    def delta_k(self):
        "A realisation of the delta_k, i.e. the gaussianised square root of the power spectrum (i.e. the Fourier co-efficients)"
        p = self.power_array()

<<<<<<< HEAD
        # Commented because not jittable
        # if np.any(p < 0):
        #     raise ValueError("The power spectrum function has returned negative values.")
=======
        #if np.any(p < 0):
        #    raise ValueError("The power spectrum function has returned negative values.")
>>>>>>> 5f2fe6ce

        # here we mask out the monopole so that the derivatives of p(k)
        # stay stable when we set p(k=0)=0.

        mask = (self.n // 2,)*self.dim
        p = p.at[mask].set(np.array(1.))
        p = np.sqrt(p)
        p = p.at[mask].set(np.array(0.))

        gh = self.gauss_hermitian()
        gh *= p
        return gh

    def delta_x(self):
        "The realised field in real-space from the input power spectrum"
        # Here we multiply by V because the (inverse) fourier-transform of the (dimensionless) power has
        # units of 1/V and we require a unitless quantity for delta_x.
        dk = self.delta_k()
        dk = self.V * dft.ifft(dk, L=self.boxlength, freq=self.freqs, left_edge=self.left_edge,
                           a=self.fourier_a, b=self.fourier_b)[0]
        dk = np.real(dk)

        if self.ensure_physical:
            np.clip(dk, -1, np.inf, dk)

        return dk

    def create_discrete_sample(self, nbar, randomise_in_cell=True, min_at_zero=False,
                               store_pos=False):
        r"""
        Assuming that the real-space signal represents an over-density with respect to some mean, create a sample
        of tracers of the underlying density distribution.
        Parameters
        ----------
        nbar : float
            Mean tracer density within the box.
        randomise_in_cell : bool, optional
            Whether to randomise the positions of the tracers within the cells, or put them at the grid-points (more
            efficient).
        min_at_zero : bool, optional
            Whether to make the lower corner of the box at the origin, otherwise the centre of the box is at the
            origin.
        store_pos : bool, optional
            Whether to store the sample of tracers as an instance variable `tracer_positions`.
        Returns
        -------
        tracer_positions : float, array_like
            ``(n, d)``-array, with ``n`` the number of tracers and ``d`` the number of dimensions. Each row represents
            a single tracer's co-ordinates.
        """
        dx = self.delta_x()
        dx = (dx + 1) * self.dx ** self.dim * nbar
        n = dx
<<<<<<< HEAD
        self.n_per_cell = numpyro.sample('n_per_cell', dist.Poisson(n))
=======
        self.n_per_cell = jax.random.poisson(key, n.flatten(), shape=n.flatten().shape)
>>>>>>> 5f2fe6ce

        # Get all source positions
        args = [self.x] * self.dim
        X = np.meshgrid(*args)

        tracer_positions = np.array([x.flatten() for x in X]).T
        tracer_positions = tracer_positions.repeat(self.n_per_cell.flatten(), axis=0)

        if randomise_in_cell:
            ntot = np.sum(self.n_per_cell)
            tracer_positions += numpyro.sample('tracer_shifts', dist.Uniform(np.zeros(ntot, self.dim), np.ones(ntot, self.dim)* self.dx ))

        if min_at_zero:
            tracer_positions += self.boxlength / 2.0

        if store_pos:
            self.tracer_positions = tracer_positions

        return tracer_positions


class LogNormalPowerBox(PowerBox):
    r"""
    Calculate Log-Normal density fields with given power spectra.
    See the documentation of :class:`PowerBox` for a detailed explanation of the arguments, as this class
    has exactly the same arguments.
    This class calculates an (over-)density field of arbitrary dimension given an input isotropic power spectrum. In
    this case, the field has a log-normal distribution of over-densities, always yielding a physically valid field.
    Examples
    --------
    To create a log-normal over-density field:
    >>> from powerbox import LogNormalPowerBox
    >>> lnpb = LogNormalPowerBox(100,lambda k : k**-7./5.,dim=2, boxlength=1.0)
    >>> overdensities = lnpb.delta_x
    >>> grid = lnpb.x
    >>> radii = lnpb.r
    To plot the overdensities:
    >>> import matplotlib.pyplot as plt
    >>> plt.imshow(pb.delta_x)
    Compare the fields from a Gaussian and Lognormal realisation with the same power:
    >>> lnpb = LogNormalPowerBox(300,lambda k : k**-7./5.,dim=2, boxlength=1.0)
    >>> pb = PowerBox(300,lambda k : k**-7./5.,dim=2, boxlength=1.0)
    >>> fig,ax = plt.subplots(2,1,sharex=True,sharey=True,figsize=(12,5))
    >>> ax[0].imshow(lnpb.delta_x,aspect="equal",vmin=-1,vmax=lnpb.delta_x.max())
    >>> ax[1].imshow(pb.delta_x,aspect="equal",vmin=-1,vmax = lnpb.delta_x.max())
    To create and plot a discrete version of the field:
    >>> positions = lnpb.create_discrete_sample(nbar=1000.0, # Number density in terms of boxlength units
    >>>                                         randomise_in_cell=True)
    >>> plt.scatter(positions[:,0],positions[:,1],s=2,alpha=0.5,lw=0)
    """

    def __init__(self, *args, **kwargs):
        super(self.__class__, self).__init__(*args, **kwargs)

    def correlation_array(self):
        "The correlation function from the input power, on the grid"
        pa = self.power_array()
        return self.V * np.real(dft.ifft(pa, L=self.boxlength, freq=self.freqs, left_edge=self.left_edge,
                                              a=self.fourier_a, b=self.fourier_b)[0])

    def gaussian_correlation_array(self):
        "The correlation function required for a Gaussian field to produce the input power on a lognormal field"
        return np.log(1 + self.correlation_array())

    def gaussian_power_array(self):
        "The power spectrum required for a Gaussian field to produce the input power on a lognormal field"
        gca = self.gaussian_correlation_array()
        gpa = np.abs(dft.fft(gca, L=self.boxlength, freq=self.freqs, left_edge=self.left_edge,
                                                  a=self.fourier_a, b=self.fourier_b)[0])

        mask = (self.n // 2,)*self.dim
        gpa = gpa.at[mask].set(np.array(1e-12))

        return gpa

    def delta_k(self):
        """
        A realisation of the delta_k, i.e. the gaussianised square root of the unitless power spectrum
        (i.e. the Fourier co-efficients)
        """
        p = self.gaussian_power_array()
        gh = self.gauss_hermitian()
        gh = np.sqrt(p) * gh
        return gh

    def delta_x(self):
        "The real-space over-density field, from the input power spectrum"
        dk = self.delta_k()
        dk = np.sqrt(self.V) * dft.ifft(dk, L=self.boxlength, freq=self.freqs, left_edge=self.left_edge,
                                    a=self.fourier_a, b=self.fourier_b)[0]
        dk = np.real(dk)

        sg = np.var(dk)
        return np.exp(dk - sg / 2) - 1.<|MERGE_RESOLUTION|>--- conflicted
+++ resolved
@@ -6,16 +6,10 @@
 """
 import jax
 import jax.numpy as np
-<<<<<<< HEAD
+from powerbox_jax import dft
+from powerbox_jax.tools import _magnitude_grid
 import numpyro 
 import numpyro.distributions as dist
-from . import dft
-from .tools import _magnitude_grid
-=======
-from powerbox_jax import dft
-from powerbox_jax.tools import _magnitude_grid
->>>>>>> 5f2fe6ce
-
 
 def _make_hermitian(mag, pha):
     r"""
@@ -209,14 +203,8 @@
         "A realisation of the delta_k, i.e. the gaussianised square root of the power spectrum (i.e. the Fourier co-efficients)"
         p = self.power_array()
 
-<<<<<<< HEAD
-        # Commented because not jittable
-        # if np.any(p < 0):
-        #     raise ValueError("The power spectrum function has returned negative values.")
-=======
         #if np.any(p < 0):
         #    raise ValueError("The power spectrum function has returned negative values.")
->>>>>>> 5f2fe6ce
 
         # here we mask out the monopole so that the derivatives of p(k)
         # stay stable when we set p(k=0)=0.
@@ -270,11 +258,7 @@
         dx = self.delta_x()
         dx = (dx + 1) * self.dx ** self.dim * nbar
         n = dx
-<<<<<<< HEAD
         self.n_per_cell = numpyro.sample('n_per_cell', dist.Poisson(n))
-=======
-        self.n_per_cell = jax.random.poisson(key, n.flatten(), shape=n.flatten().shape)
->>>>>>> 5f2fe6ce
 
         # Get all source positions
         args = [self.x] * self.dim
